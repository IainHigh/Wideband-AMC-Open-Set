--- conflicted
+++ resolved
@@ -1,782 +1,766 @@
-#############################################
-# main.py
-#############################################
-
-import torch
-import torch.nn.functional as F
-from torch.utils.data import DataLoader
-import json
-import shutil
-import numpy as np
-import sys
-import os
-import random
-import torch.optim as optim
-import matplotlib.pyplot as plt
-import seaborn as sns
-from sklearn.metrics import confusion_matrix
-from adjustText import adjust_text
-from tqdm import tqdm
-from dataset_wideband_yolo import WidebandYoloDataset
-from model_and_loss_wideband_yolo import WidebandYoloModel, WidebandYoloLoss
-import config_wideband_yolo as cfg
-
-SAVE_MODEL_NAME = "yolo_model"
-UNKNOWN_CLASS_IDX = -1
-
-with open("./configs/system_parameters.json") as f:
-    system_parameters = json.load(f)
-
-working_directory = system_parameters["Working_Directory"]
-sys.path.append(working_directory)
-
-rng_seed = system_parameters["Random_Seed"]
-data_dir = system_parameters["Dataset_Directory"]
-
-device = torch.device("cuda" if torch.cuda.is_available() else "cpu")
-
-torch.manual_seed(rng_seed)
-random.seed(rng_seed)
-
-
-def calibrate_open_set_threshold(model, train_loader, device):
-    model.eval()
-    all_maxprobs = []
-    with torch.no_grad():
-        for time_data, freq_data, label_tensor, _ in train_loader:
-            time_data, freq_data = time_data.to(device), freq_data.to(device)
-            pred = model(time_data, freq_data)
-            # reshape to [B, S, B_, 1+1+NUM_CLASSES]
-            Bsz = pred.shape[0]
-            pred = pred.view(Bsz, cfg.S, cfg.B, 1 + 1 + cfg.NUM_CLASSES)
-            # pull out only classification logits (no objectness)
-            logits = pred[..., 2:]  # shape [B, S, B_, C]
-            probs = F.softmax(logits, dim=-1)  # softmax over known classes
-            maxp, _ = probs.max(dim=-1)  # [B, S, B_]
-            # mask to only the *true* signals (anchors where target_confidence>0)
-            obj_mask = label_tensor[..., 1] > 0
-            all_maxprobs.append(maxp[obj_mask].cpu().numpy())
-    all_maxprobs = np.concatenate(all_maxprobs)
-    # find the (1-coverage) percentile
-    tau = np.percentile(all_maxprobs, (1.0 - cfg.OPENSET_COVERAGE) * 100)
-    return float(tau)
-
-
-def convert_to_readable(frequency, modclass, class_list):
-    # Convert frequency to MHz and modclass to string
-
-    if frequency > 1000:
-        size_map = {
-            1: "Hz",
-            1000: "KHz",
-            1000000: "MHz",
-            1000000000: "GHz",
-            1000000000000: "THz",
-        }
-        for size in size_map.keys():
-            if frequency < size:
-                frequency /= size / 1000
-                break
-        frequency = round(frequency, 4)
-        frequency_string = f"{frequency} {size_map[size / 1000]}"
-    else:
-        frequency_string = f"{frequency} Hz"
-
-    modclass_str = class_list[modclass]
-    return frequency_string, modclass_str
-
-
-def main():
-    # Print the configuration file
-    if cfg.PRINT_CONFIG_FILE:
-        cfg.print_config_file()
-
-    # 1) Build dataset and loaders
-    train_dataset = WidebandYoloDataset(
-        os.path.join(data_dir, "training"), transform=None
-    )
-    val_dataset = WidebandYoloDataset(
-        os.path.join(data_dir, "validation"), transform=None
-    )
-    test_dataset = WidebandYoloDataset(
-        os.path.join(data_dir, "testing"), transform=None
-    )
-
-    cfg.MODULATION_CLASSES = train_dataset.class_list
-    # reserve one more slot for “unknown”
-    cfg.MODULATION_CLASSES = cfg.MODULATION_CLASSES + ["unknown"]
-    NUM_TOTAL_CLASSES = len(cfg.MODULATION_CLASSES)
-    UNKNOWN_CLASS_IDX = NUM_TOTAL_CLASSES - 1
-
-    train_loader = DataLoader(
-        train_dataset,
-        batch_size=cfg.BATCH_SIZE,
-        shuffle=True,
-        num_workers=2,
-        pin_memory=True,
-        prefetch_factor=2,
-    )
-    val_loader = DataLoader(
-        val_dataset,
-        batch_size=cfg.BATCH_SIZE,
-        shuffle=False,
-        num_workers=2,
-        pin_memory=True,
-        prefetch_factor=2,
-    )
-    test_loader = DataLoader(
-        test_dataset,
-        batch_size=cfg.BATCH_SIZE,
-        shuffle=False,
-        num_workers=2,
-        pin_memory=True,
-        prefetch_factor=2,
-    )
-
-    # 2) Create model & loss
-    num_samples = train_dataset.get_num_samples()
-    model = WidebandYoloModel(num_samples).to(device)
-    criterion = WidebandYoloLoss()
-
-    start_epoch = 0
-    # If the model is already partially trained, load the model and get the epoch from which to continue training.
-    if cfg.MULTIPLE_JOBS_PER_TRAINING:
-        for i in range(cfg.EPOCHS):
-            if os.path.exists(f"{SAVE_MODEL_NAME}_epoch_{i+1}.pth"):
-                # Load the model from the previous job
-                model = WidebandYoloModel(train_dataset.get_num_samples()).to(device)
-                checkpoint = torch.load(
-                    f"{SAVE_MODEL_NAME}_epoch_{i+1}.pth", map_location="cpu"
-                )
-                model.load_state_dict(checkpoint)
-                model.to(device)
-                start_epoch = i + 1
-                print(f"Loaded model from epoch {i+1}")
-
-    if start_epoch == cfg.EPOCHS:
-        print("Model training complete. No more epochs to train.")
-        return
-
-    # 3) Training loop
-    for epoch in range(start_epoch, cfg.EPOCHS):
-
-        # Set the learning rate depending on the epoch. Starts at LEARNING_RATE and decreases by a factor of 10 by the last epoch.
-        learn_rate = cfg.LEARNING_RATE * (
-            cfg.FINAL_LR_MULTIPLE ** (epoch + 1 // cfg.EPOCHS)
-        )
-        optimizer = optim.Adam(model.parameters(), lr=learn_rate)
-
-        # Training
-        model, avg_train_loss, train_mean_freq_err, train_cls_accuracy = train_model(
-            model, train_loader, device, optimizer, criterion, epoch
-        )
-
-        if cfg.OPENSET_ENABLE:
-            cfg.OPENSET_THRESHOLD = calibrate_open_set_threshold(
-                model, train_loader, device
-            )
-
-        # Validation
-        avg_val_loss, val_mean_freq_err, val_cls_accuracy, val_frames = validate_model(
-            model, val_loader, device, criterion, epoch
-        )
-
-        # Print metrics for this epoch
-        print(f"Epoch [{epoch+1}/{cfg.EPOCHS}]")
-        print(
-            f"  Train: Loss={avg_train_loss:.4f},"
-            f"  MeanFreqErr={train_mean_freq_err:.4f},"
-            f"  ClsAcc={train_cls_accuracy:.2f}%"
-        )
-        print(
-            f"  Valid: Loss={avg_val_loss:.4f},"
-            f"  MeanFreqErr={val_mean_freq_err:.4f},"
-            f"  ClsAcc={val_cls_accuracy:.2f}%"
-        )
-
-        # Print a random subset of "frames"
-        if cfg.VAL_PRINT_SAMPLES > 0:
-            random.shuffle(val_frames)
-            to_print = val_frames[
-                : cfg.VAL_PRINT_SAMPLES
-            ]  # up to VAL_PRINT_SAMPLES frames
-            print(
-                f"\n  Some random frames from validation (only {cfg.VAL_PRINT_SAMPLES} shown):"
-            )
-            print(f"  Prediction format: (frequency, class, confidence)")
-            print(f"  GroundTruth format: (frequency, class)")
-            for idx, frame_dict in enumerate(to_print, 1):
-                pred_list = frame_dict["pred_list"]
-                gt_list = frame_dict["gt_list"]
-
-                print(f"    Frame {idx}:")
-                print(f"      Predicted => {pred_list}")
-                print(f"      GroundTruth=> {gt_list}")
-            print("")
-
-        if cfg.MULTIPLE_JOBS_PER_TRAINING:
-            # Save model every epoch
-            torch.save(model.state_dict(), f"{SAVE_MODEL_NAME}_epoch_{epoch+1}.pth")
-
-            # Delete the previous model epoch to save space
-            if epoch > 0:
-                os.remove(f"{SAVE_MODEL_NAME}_epoch_{epoch}.pth")
-
-    # 4) Test the model
-    test_model(model, test_loader, device)
-
-
-def train_model(model, train_loader, device, optimizer, criterion, epoch):
-    model.train()
-    total_train_loss = 0.0
-
-    # For metrics:
-    train_obj_count = 0
-    train_correct_cls = 0
-    train_sum_freq_err = 0.0
-
-    for time_data, freq_data, label_tensor, _ in tqdm(
-        train_loader, desc=f"Training epoch {epoch+1}/{cfg.EPOCHS}"
-    ):
-        time_data = time_data.to(device, non_blocking=True)
-        freq_data = freq_data.to(device, non_blocking=True)
-        label_tensor = label_tensor.to(device, non_blocking=True)
-
-        optimizer.zero_grad()
-        pred = model(time_data, freq_data)
-        loss = criterion(pred, label_tensor)
-        loss.backward()
-        optimizer.step()
-        total_train_loss += loss.item()
-
-        # Additional training metrics
-        bsize = pred.shape[0]
-        pred_reshape = pred.view(bsize, pred.shape[1], -1, (1 + 1 + cfg.NUM_CLASSES))
-        x_pred = pred_reshape[..., 0]
-        class_pred = pred_reshape[..., 2:]
-
-        x_tgt = label_tensor[..., 0]
-        conf_tgt = label_tensor[..., 1]
-        class_tgt = label_tensor[..., 2:]
-
-        obj_mask = conf_tgt > 0
-        freq_err = (x_pred - x_tgt).abs()
-
-        pred_class_idx = class_pred.argmax(dim=-1)
-        true_class_idx = class_tgt.argmax(dim=-1)
-
-        batch_obj_count = obj_mask.sum()
-        batch_sum_freq_err = freq_err[obj_mask].sum()
-        batch_correct_cls = (pred_class_idx[obj_mask] == true_class_idx[obj_mask]).sum()
-
-        train_obj_count += batch_obj_count.item()
-        train_sum_freq_err += batch_sum_freq_err.item()
-        train_correct_cls += batch_correct_cls.item()
-
-    avg_train_loss = total_train_loss / len(train_loader)
-    train_mean_freq_err = train_sum_freq_err / train_obj_count
-    train_cls_accuracy = 100.0 * (train_correct_cls / train_obj_count)
-
-    return model, avg_train_loss, train_mean_freq_err, train_cls_accuracy
-
-
-def validate_model(model, val_loader, device, criterion, epoch):
-    model.eval()
-    total_val_loss = 0.0
-
-    val_obj_count = 0
-    val_correct_cls = 0
-    val_sum_freq_err = 0.0
-
-    val_frames = []
-    class_list = cfg.MODULATION_CLASSES
-
-    with torch.no_grad():
-        for time_data, freq_data, label_tensor, _ in tqdm(
-            val_loader, desc=f"Validation epoch {epoch+1}/{cfg.EPOCHS}"
-        ):
-            time_data = time_data.to(device, non_blocking=True)
-            freq_data = freq_data.to(device, non_blocking=True)
-            label_tensor = label_tensor.to(device, non_blocking=True)
-
-            # forward + loss
-            pred = model(time_data, freq_data)
-            loss = criterion(pred, label_tensor)
-            total_val_loss += loss.item()
-
-            # reshape into [B, S, B, 1+1+NUM_CLASSES]
-            Bsz = pred.shape[0]
-            pred = pred.view(Bsz, cfg.S, cfg.B, 1 + 1 + cfg.NUM_CLASSES)
-
-            # pull out the raw pieces
-            x_pred = pred[..., 0]
-            conf_pred = pred[..., 1]
-            class_logits = pred[..., 2:]  # raw scores
-
-            x_tgt = label_tensor[..., 0]
-            conf_tgt = label_tensor[..., 1]
-            class_tgt = label_tensor[..., 2:]
-
-            obj_mask = conf_tgt > 0
-            freq_err = (x_pred - x_tgt).abs()
-
-            # for overall metrics (unmodified)
-<<<<<<< HEAD
-
-=======
->>>>>>> 02482770
-            batch_obj_count = obj_mask.sum()
-            batch_sum_freq_err = freq_err[obj_mask].sum()
-            # plain argmax on logits for accuracy
-            pred_class_idx = class_logits.argmax(dim=-1)
-            true_class_idx = class_tgt.argmax(dim=-1)
-            batch_correct_cls = (
-                pred_class_idx[obj_mask] == true_class_idx[obj_mask]
-            ).sum()
-
-            val_obj_count += batch_obj_count.item()
-            val_sum_freq_err += batch_sum_freq_err.item()
-            val_correct_cls += batch_correct_cls.item()
-
-            # now build per‐sample pred_list / gt_list for printing
-            for i in range(Bsz):
-<<<<<<< HEAD
-
-=======
->>>>>>> 02482770
-                pred_list = []
-                gt_list = []
-
-                for s_idx in range(cfg.S):
-                    for b_idx in range(cfg.B):
-                        # 1) reconstruct raw frequency in Hz
-                        off = x_pred[i, s_idx, b_idx].item()
-                        freq_hz = (s_idx * cfg.SAMPLING_FREQUENCY / cfg.S) + off * (
-                            cfg.SAMPLING_FREQUENCY / cfg.S
-                        )
-
-                        conf = conf_pred[i, s_idx, b_idx].item()
-
-                        # 2) open‐set softmax check
-                        logits = class_logits[i, s_idx, b_idx, :]  # shape [NUM_CLASSES]
-                        probs = F.softmax(logits, dim=0)
-                        pmax, cls_idx = torch.max(probs, dim=0)
-
-                        if pmax.item() < cfg.OPENSET_THRESHOLD:
-                            cls_str = "unknown"
-                        else:
-                            cls_str = class_list[int(cls_idx)]
-
-                        # 3) only keep if conf > objectness threshold
-                        if conf > cfg.CONFIDENCE_THRESHOLD:
-                            # convert to human‐readable freq
-<<<<<<< HEAD
-                            freq_str, _ = convert_to_readable(
-                                freq_hz, cls_idx, class_list
-                            )
-=======
-                            freq_str, _ = convert_to_readable(freq_hz, 0, class_list)
->>>>>>> 02482770
-                            pred_list.append((freq_str, cls_str, float(pmax)))
-
-                        # 4) ground‐truth
-                        if conf_tgt[i, s_idx, b_idx] > 0:
-                            off_g = x_tgt[i, s_idx, b_idx].item()
-                            freq_hz_g = (
-                                s_idx * cfg.SAMPLING_FREQUENCY / cfg.S
-                            ) + off_g * (cfg.SAMPLING_FREQUENCY / cfg.S)
-                            cls_g_idx = true_class_idx[i, s_idx, b_idx].item()
-                            freq_str_g, cls_str_g = convert_to_readable(
-                                freq_hz_g, cls_g_idx, class_list
-                            )
-                            gt_list.append((freq_str_g, cls_str_g))
-
-                val_frames.append({"pred_list": pred_list, "gt_list": gt_list})
-
-    avg_val_loss = total_val_loss / len(val_loader)
-    val_mean_freq_err = val_sum_freq_err / val_obj_count
-    val_cls_accuracy = 100.0 * (val_correct_cls / val_obj_count)
-
-    return avg_val_loss, val_mean_freq_err, val_cls_accuracy, val_frames
-
-
-def test_model(model, test_loader, device):
-    """
-    1) Test the model on the test set, gather classification accuracy, freq error, etc.
-    2) Also compute these metrics per SNR
-    3) Plot confusion matrix of classification
-    """
-
-    model.eval()
-    total_obj_count = 0
-    total_correct_cls = 0
-    total_freq_err = 0.0
-
-    # For confusion matrix
-    overall_true_classes = []
-    overall_pred_classes = []
-
-    # For per-SNR stats
-    snr_obj_count = {}
-    snr_correct_cls = {}
-    snr_freq_err = {}
-
-    with torch.no_grad():
-        for time_data, freq_data, label_tensor, snr_tensor in tqdm(
-            test_loader, desc=f"Testing on test set"
-        ):
-            time_data = time_data.to(device)
-            freq_data = freq_data.to(device)
-            label_tensor = label_tensor.to(device)
-            pred = model(time_data, freq_data)  # shape [batch, S, B*(1+1+NUM_CLASSES)]
-
-            # reshape
-            bsize = pred.shape[0]
-            Sdim = pred.shape[1]  # should be S
-            # interpret bounding boxes
-            pred_reshape = pred.view(bsize, Sdim, -1, (1 + 1 + cfg.NUM_CLASSES))
-
-            x_pred = pred_reshape[..., 0]  # [bsize, S, B]
-            class_pred = pred_reshape[..., 2:]
-
-            x_tgt = label_tensor[..., 0]
-            conf_tgt = label_tensor[..., 1]
-            class_tgt = label_tensor[..., 2:]
-
-            # object mask
-            obj_mask = conf_tgt > 0
-            freq_err = (x_pred - x_tgt).abs()
-
-            # new: softmax‐threshold + “unknown” class
-            true_class_idx = class_tgt.argmax(dim=-1)  # [B,S,B]
-            for i in range(bsize):
-                for si in range(cfg.S):
-                    for bi in range(cfg.B):
-                        if not obj_mask[i, si, bi]:
-                            continue
-
-                        # ground truth index: 0..NUM_CLASSES-1
-                        overall_true_classes.append(
-                            int(true_class_idx[i, si, bi].item())
-                        )
-
-                        # predicted:
-                        logits = class_pred[i, si, bi]  # shape [NUM_CLASSES]
-                        probs = F.softmax(logits, dim=0)
-                        pmax, cidx = probs.max(dim=0)
-                        if pmax.item() < cfg.OPENSET_THRESHOLD:
-                            overall_pred_classes.append(UNKNOWN_CLASS_IDX)
-                        else:
-                            overall_pred_classes.append(int(cidx.item()))
-
-            # Now do per-SNR
-            # We have a single snr per "sample" => shape [bsize]
-            # but we have multiple bounding boxes => we can count them all with that same SNR
-            snrs = snr_tensor.numpy()  # shape [bsize]
-            for i in range(bsize):
-                sample_snr = snrs[i]
-                # bounding boxes belonging to sample i => obj_mask[i]
-                # gather # of obj_mask=1 in that sample
-                sample_obj_mask = obj_mask[i]  # shape [S, B]
-                sample_obj_count = sample_obj_mask.sum().item()
-                if sample_obj_count > 0:
-                    sample_freq_err = freq_err[i][sample_obj_mask].sum().item()
-                    sample_correct_cls = (
-                        correct_cls_mask[i][sample_obj_mask].sum().item()
-                    )
-
-                    if sample_snr not in snr_obj_count:
-                        snr_obj_count[sample_snr] = 0
-                        snr_correct_cls[sample_snr] = 0
-                        snr_freq_err[sample_snr] = 0.0
-
-                    snr_obj_count[sample_snr] += sample_obj_count
-                    snr_correct_cls[sample_snr] += sample_correct_cls
-                    snr_freq_err[sample_snr] += sample_freq_err
-
-    # 1) Overall
-    overall_cls_acc = 100.0 * total_correct_cls / total_obj_count
-    overall_freq_err = total_freq_err / total_obj_count
-
-    print("\n=== TEST SET RESULTS ===")
-    print(f"Overall bounding boxes: {total_obj_count}")
-    print(f"Classification Accuracy (overall): {overall_cls_acc:.2f}%")
-    print(f"Mean Frequency Error (overall): {overall_freq_err:.4f}")
-
-    # 2) Per-SNR
-    snr_keys_sorted = sorted(snr_obj_count.keys())
-    for snr_val in snr_keys_sorted:
-        cls_acc_snr = 100.0 * snr_correct_cls[snr_val] / snr_obj_count[snr_val]
-        freq_err_snr = snr_freq_err[snr_val] / snr_obj_count[snr_val]
-
-        print(
-            f"SNR {snr_val:.1f}:  Accuracy={cls_acc_snr:.2f}%,  FreqErr={freq_err_snr:.4f}"
-        )
-
-    # 3) Confusion matrix
-    if cfg.GENERATE_CONFUSION_MATRIX:
-        class_list = cfg.MODULATION_CLASSES
-        plot_confusion_matrix(class_list, overall_true_classes, overall_pred_classes)
-
-    out_dir = os.path.join(data_dir, "../test_result_plots")
-    # clear or create directory
-    if os.path.exists(out_dir):
-        shutil.rmtree(out_dir)
-    os.makedirs(out_dir, exist_ok=True)
-
-    # 4) Plot frequency domain diagram of test set samples and predictions
-    if cfg.PLOT_TEST_SAMPLES:
-        plot_test_samples(model, test_loader, device, out_dir)
-
-    # 5) Write the test results to a file.
-    if cfg.WRITE_TEST_RESULTS:
-        write_test_results(model, test_loader, device, out_dir)
-
-
-def plot_confusion_matrix(class_list, overall_true_classes, overall_pred_classes):
-    cm = confusion_matrix(
-        overall_true_classes, overall_pred_classes, labels=range(len(class_list))
-    )
-    cm_percent = cm.astype(float)
-    for i in range(cm.shape[0]):
-        row_sum = cm[i].sum()
-        if row_sum > 0:
-            cm_percent[i] = (cm[i] / row_sum) * 100.0
-
-    plt.figure(figsize=(8, 6))
-    sns.heatmap(
-        cm_percent,
-        annot=True,
-        fmt=".2f",
-        cmap="Blues",
-        xticklabels=class_list,
-        yticklabels=class_list,
-    )
-    plt.title("Test Set Confusion Matrix (%)")
-    plt.xlabel("Predicted Class")
-    plt.ylabel("True Class")
-    plt.tight_layout()
-    plt.savefig("test_confusion_matrix.png")
-    plt.close()
-
-
-def plot_test_samples(model, test_loader, device, out_dir):
-    """
-    For each sample in the test set: compute and plot its PSD,
-    then draw vertical lines for each true center frequency (black dashed)
-    and for each prediction (red solid), with labels showing
-    predicted class, true class, and freq error below the line.
-    Figures are saved as PNGs under data_dir/test_result_plots/.
-    """
-
-    # loop with progress bar
-    sample_idx = 0
-    for batch in tqdm(test_loader, desc="Plotting test samples"):
-        time_data, freq_data, label_tensor, snr_tensor = batch
-        bsz = time_data.size(0)
-        for b in range(bsz):
-            # reconstruct complex IQ
-            x_wide = time_data[b].cpu().numpy()  # shape [2, N]
-            I, Q = x_wide
-            x_complex = I + 1j * Q
-
-            # FFT + shift + PSD
-            X = np.fft.fft(x_complex)
-            X = np.fft.fftshift(X)
-            freqs = np.fft.fftshift(
-                np.fft.fftfreq(len(x_complex), d=1 / cfg.SAMPLING_FREQUENCY)
-            )
-            PSD = 10 * np.log10(np.abs(X) ** 2 + 1e-12)
-
-            # extend & keep pos freqs
-            freqs_ext = np.concatenate((freqs, freqs + cfg.SAMPLING_FREQUENCY))
-            PSD_ext = np.concatenate((PSD, PSD))
-            idx_pos = freqs_ext >= 0
-            freqs_fin = freqs_ext[idx_pos]
-            PSD_fin = PSD_ext[idx_pos]
-
-            # run model for this one sample
-            with torch.no_grad():
-                pred = model(
-                    time_data[b : b + 1].to(device),
-                    freq_data[b : b + 1].to(device),
-                )
-            # reshape to [1, S, B, 1+1+NUM_CLASSES]
-            pred = pred.view(1, cfg.S, cfg.B, 1 + 1 + cfg.NUM_CLASSES).cpu().numpy()[0]
-            gt = label_tensor[b].view(cfg.S, cfg.B, 1 + 1 + cfg.NUM_CLASSES).numpy()
-
-            # extract GT freqs & classes
-            gt_lines = []
-            for si in range(cfg.S):
-                for bi in range(cfg.B):
-                    if gt[si, bi, 1] > 0:  # confidence>0
-                        xg = gt[si, bi, 0]
-                        fg = (si + xg) * (cfg.SAMPLING_FREQUENCY / 2) / cfg.S
-                        cls_g = np.argmax(gt[si, bi, 2:])
-                        gt_lines.append((fg, cfg.MODULATION_CLASSES[cls_g]))
-
-            # extract preds above a threshold
-            pred_lines = []
-            for si in range(cfg.S):
-                for bi in range(cfg.B):
-                    conf_p = pred[si, bi, 1]
-                    if conf_p > cfg.CONFIDENCE_THRESHOLD:
-                        xp = pred[si, bi, 0]
-                        fp = (si + xp) * (cfg.SAMPLING_FREQUENCY / 2) / cfg.S
-                        cls_p = np.argmax(pred[si, bi, 2:])
-
-                        # find closest GT for error
-                        if gt_lines:
-                            errs = [abs(fp - g[0]) for g in gt_lines]
-                            err = min(errs)
-                        else:
-                            err = np.nan
-
-                        logits_np = pred[si, bi, 2:]
-                        logits = torch.from_numpy(logits_np).float()
-                        probs = F.softmax(logits, dim=0)
-                        pmax, cidx = torch.max(probs, dim=0)
-
-                        if pmax.item() < cfg.OPENSET_THRESHOLD:
-                            cls_str = "unknown"
-                        else:
-                            cls_str = cfg.MODULATION_CLASSES[int(cidx)]
-
-                        pred_lines.append((fp, cls_str, err))
-
-            # plotting
-            plt.figure()
-            plt.plot(freqs_fin, PSD_fin)
-            # title with SNR and count
-            snr = snr_tensor[b].item()
-            plt.title(f"SNR = {snr:.1f}; Center_freqs = {len(gt_lines)}")
-            plt.xlabel("Frequency [Hz]")
-            plt.ylabel("PSD [dB]")
-
-            texts = []
-
-            # draw GT
-            for fg, cls_g in gt_lines:
-                plt.axvline(fg, linestyle="--", color="black", alpha=0.7)
-                texts.append(
-                    plt.text(
-                        fg,
-                        PSD_fin.min(),
-                        f"GT:{cls_g}",
-                        va="top",
-                        ha="center",
-                    )
-                )
-
-            # draw preds
-            for fp, cls_p, err in pred_lines:
-                plt.axvline(fp, linestyle="-", color="red", alpha=0.7)
-                texts.append(
-                    plt.text(
-                        fp,
-                        PSD_fin.min(),
-                        f"P:{cls_p}",
-                        va="bottom",
-                        ha="center",
-                    )
-                )
-
-            adjust_text(texts)
-
-            plt.grid(True)
-            plt.tight_layout()
-            plt.savefig(os.path.join(out_dir, f"sample_{sample_idx:04d}.png"))
-            plt.close()
-            sample_idx += 1
-
-
-def write_test_results(model, test_loader, device, out_dir):
-    """
-    Run the model over every test sample, build readable pred/gt lists
-    (including 'unknown' if max‐softmax < threshold) and write them
-    sorted by descending SNR to test_results.txt
-    """
-    import torch.nn.functional as F
-
-    entries = []
-    model.eval()
-    with torch.no_grad():
-        for time_data, freq_data, label_tensor, snr_tensor in tqdm(
-            test_loader, desc="Gathering test results"
-        ):
-            Bsz = time_data.size(0)
-<<<<<<< HEAD
-
-=======
->>>>>>> 02482770
-            preds = model(time_data.to(device), freq_data.to(device))
-            # reshape
-            preds = preds.view(Bsz, cfg.S, cfg.B, 1 + 1 + cfg.NUM_CLASSES).cpu().numpy()
-            labels = label_tensor.view(
-                Bsz, cfg.S, cfg.B, 1 + 1 + cfg.NUM_CLASSES
-            ).numpy()
-
-            for i in range(Bsz):
-                snr = snr_tensor[i].item()
-                pred_list = []
-                gt_list = []
-
-                # GROUND TRUTH
-                for si in range(cfg.S):
-                    for bi in range(cfg.B):
-                        if labels[i, si, bi, 1] > 0:
-                            off_g = labels[i, si, bi, 0]
-                            freq_hz_g = (
-                                si * cfg.SAMPLING_FREQUENCY / cfg.S
-                            ) + off_g * (cfg.SAMPLING_FREQUENCY / cfg.S)
-                            cls_idx_g = int(np.argmax(labels[i, si, bi, 2:]))
-                            freq_str_g, cls_str_g = convert_to_readable(
-                                freq_hz_g, cls_idx_g, cfg.MODULATION_CLASSES
-                            )
-                            gt_list.append((freq_str_g, cls_str_g))
-
-                # PREDICTIONS
-                for si in range(cfg.S):
-                    for bi in range(cfg.B):
-                        conf_p = preds[i, si, bi, 1]
-                        if conf_p <= cfg.CONFIDENCE_THRESHOLD:
-                            continue
-
-                        # raw logits slice
-                        logits = torch.from_numpy(preds[i, si, bi, 2:]).float()
-                        probs = F.softmax(logits, dim=0)
-                        pmax, cls_idx = torch.max(probs, dim=0)
-
-                        # open‐set decision
-                        if pmax.item() < cfg.OPENSET_THRESHOLD:
-                            cls_str = "unknown"
-                        else:
-                            cls_str = cfg.MODULATION_CLASSES[int(cls_idx)]
-
-                        # freq back to Hz
-                        off_p = preds[i, si, bi, 0]
-                        freq_hz_p = (si * cfg.SAMPLING_FREQUENCY / cfg.S) + off_p * (
-                            cfg.SAMPLING_FREQUENCY / cfg.S
-                        )
-                        freq_str_p, _ = convert_to_readable(
-                            freq_hz_p, 0, cfg.MODULATION_CLASSES
-                        )
-
-                        pred_list.append((freq_str_p, cls_str, float(pmax)))
-
-                entries.append((snr, len(gt_list), pred_list, gt_list))
-
-    # sort by descending SNR
-    entries.sort(key=lambda x: x[0], reverse=True)
-
-    # write to file
-    out_file = os.path.join(out_dir, "test_results.txt")
-    with open(out_file, "w") as f:
-        for snr, ntx, pred_list, gt_list in entries:
-            f.write(f"SNR {snr:.1f}; Center_freqs = {ntx}\n")
-            f.write(f"  Predicted => {pred_list}\n")
-            f.write(f"  GroundTruth=> {gt_list}\n\n")
-
-
-if __name__ == "__main__":
-    main()
+#############################################
+# main.py
+#############################################
+
+import torch
+import torch.nn.functional as F
+from torch.utils.data import DataLoader
+import json
+import shutil
+import numpy as np
+import sys
+import os
+import random
+import torch.optim as optim
+import matplotlib.pyplot as plt
+import seaborn as sns
+from sklearn.metrics import confusion_matrix
+from adjustText import adjust_text
+from tqdm import tqdm
+from dataset_wideband_yolo import WidebandYoloDataset
+from model_and_loss_wideband_yolo import WidebandYoloModel, WidebandYoloLoss
+import config_wideband_yolo as cfg
+
+SAVE_MODEL_NAME = "yolo_model"
+UNKNOWN_CLASS_IDX = -1
+
+with open("./configs/system_parameters.json") as f:
+    system_parameters = json.load(f)
+
+working_directory = system_parameters["Working_Directory"]
+sys.path.append(working_directory)
+
+rng_seed = system_parameters["Random_Seed"]
+data_dir = system_parameters["Dataset_Directory"]
+
+device = torch.device("cuda" if torch.cuda.is_available() else "cpu")
+
+torch.manual_seed(rng_seed)
+random.seed(rng_seed)
+
+
+def calibrate_open_set_threshold(model, train_loader, device):
+    model.eval()
+    all_maxprobs = []
+    with torch.no_grad():
+        for time_data, freq_data, label_tensor, _ in train_loader:
+            time_data, freq_data = time_data.to(device), freq_data.to(device)
+            pred = model(time_data, freq_data)
+            # reshape to [B, S, B_, 1+1+NUM_CLASSES]
+            Bsz = pred.shape[0]
+            pred = pred.view(Bsz, cfg.S, cfg.B, 1 + 1 + cfg.NUM_CLASSES)
+            # pull out only classification logits (no objectness)
+            logits = pred[..., 2:]  # shape [B, S, B_, C]
+            probs = F.softmax(logits, dim=-1)  # softmax over known classes
+            maxp, _ = probs.max(dim=-1)  # [B, S, B_]
+            # mask to only the *true* signals (anchors where target_confidence>0)
+            obj_mask = label_tensor[..., 1] > 0
+            all_maxprobs.append(maxp[obj_mask].cpu().numpy())
+    all_maxprobs = np.concatenate(all_maxprobs)
+    # find the (1-coverage) percentile
+    tau = np.percentile(all_maxprobs, (1.0 - cfg.OPENSET_COVERAGE) * 100)
+    return float(tau)
+
+
+def convert_to_readable(frequency, modclass, class_list):
+    # Convert frequency to MHz and modclass to string
+
+    if frequency > 1000:
+        size_map = {
+            1: "Hz",
+            1000: "KHz",
+            1000000: "MHz",
+            1000000000: "GHz",
+            1000000000000: "THz",
+        }
+        for size in size_map.keys():
+            if frequency < size:
+                frequency /= size / 1000
+                break
+        frequency = round(frequency, 4)
+        frequency_string = f"{frequency} {size_map[size / 1000]}"
+    else:
+        frequency_string = f"{frequency} Hz"
+
+    modclass_str = class_list[modclass]
+    return frequency_string, modclass_str
+
+
+def main():
+    # Print the configuration file
+    if cfg.PRINT_CONFIG_FILE:
+        cfg.print_config_file()
+
+    # 1) Build dataset and loaders
+    train_dataset = WidebandYoloDataset(
+        os.path.join(data_dir, "training"), transform=None
+    )
+    val_dataset = WidebandYoloDataset(
+        os.path.join(data_dir, "validation"), transform=None
+    )
+    test_dataset = WidebandYoloDataset(
+        os.path.join(data_dir, "testing"), transform=None
+    )
+
+    cfg.MODULATION_CLASSES = train_dataset.class_list
+    # reserve one more slot for “unknown”
+    cfg.MODULATION_CLASSES = cfg.MODULATION_CLASSES + ["unknown"]
+    NUM_TOTAL_CLASSES = len(cfg.MODULATION_CLASSES)
+    UNKNOWN_CLASS_IDX = NUM_TOTAL_CLASSES - 1
+
+    train_loader = DataLoader(
+        train_dataset,
+        batch_size=cfg.BATCH_SIZE,
+        shuffle=True,
+        num_workers=2,
+        pin_memory=True,
+        prefetch_factor=2,
+    )
+    val_loader = DataLoader(
+        val_dataset,
+        batch_size=cfg.BATCH_SIZE,
+        shuffle=False,
+        num_workers=2,
+        pin_memory=True,
+        prefetch_factor=2,
+    )
+    test_loader = DataLoader(
+        test_dataset,
+        batch_size=cfg.BATCH_SIZE,
+        shuffle=False,
+        num_workers=2,
+        pin_memory=True,
+        prefetch_factor=2,
+    )
+
+    # 2) Create model & loss
+    num_samples = train_dataset.get_num_samples()
+    model = WidebandYoloModel(num_samples).to(device)
+    criterion = WidebandYoloLoss()
+
+    start_epoch = 0
+    # If the model is already partially trained, load the model and get the epoch from which to continue training.
+    if cfg.MULTIPLE_JOBS_PER_TRAINING:
+        for i in range(cfg.EPOCHS):
+            if os.path.exists(f"{SAVE_MODEL_NAME}_epoch_{i+1}.pth"):
+                # Load the model from the previous job
+                model = WidebandYoloModel(train_dataset.get_num_samples()).to(device)
+                checkpoint = torch.load(
+                    f"{SAVE_MODEL_NAME}_epoch_{i+1}.pth", map_location="cpu"
+                )
+                model.load_state_dict(checkpoint)
+                model.to(device)
+                start_epoch = i + 1
+                print(f"Loaded model from epoch {i+1}")
+
+    if start_epoch == cfg.EPOCHS:
+        print("Model training complete. No more epochs to train.")
+        return
+
+    # 3) Training loop
+    for epoch in range(start_epoch, cfg.EPOCHS):
+
+        # Set the learning rate depending on the epoch. Starts at LEARNING_RATE and decreases by a factor of 10 by the last epoch.
+        learn_rate = cfg.LEARNING_RATE * (
+            cfg.FINAL_LR_MULTIPLE ** (epoch + 1 // cfg.EPOCHS)
+        )
+        optimizer = optim.Adam(model.parameters(), lr=learn_rate)
+
+        # Training
+        model, avg_train_loss, train_mean_freq_err, train_cls_accuracy = train_model(
+            model, train_loader, device, optimizer, criterion, epoch
+        )
+
+        if cfg.OPENSET_ENABLE:
+            cfg.OPENSET_THRESHOLD = calibrate_open_set_threshold(
+                model, train_loader, device
+            )
+
+        # Validation
+        avg_val_loss, val_mean_freq_err, val_cls_accuracy, val_frames = validate_model(
+            model, val_loader, device, criterion, epoch
+        )
+
+        # Print metrics for this epoch
+        print(f"Epoch [{epoch+1}/{cfg.EPOCHS}]")
+        print(
+            f"  Train: Loss={avg_train_loss:.4f},"
+            f"  MeanFreqErr={train_mean_freq_err:.4f},"
+            f"  ClsAcc={train_cls_accuracy:.2f}%"
+        )
+        print(
+            f"  Valid: Loss={avg_val_loss:.4f},"
+            f"  MeanFreqErr={val_mean_freq_err:.4f},"
+            f"  ClsAcc={val_cls_accuracy:.2f}%"
+        )
+
+        # Print a random subset of "frames"
+        if cfg.VAL_PRINT_SAMPLES > 0:
+            random.shuffle(val_frames)
+            to_print = val_frames[
+                : cfg.VAL_PRINT_SAMPLES
+            ]  # up to VAL_PRINT_SAMPLES frames
+            print(
+                f"\n  Some random frames from validation (only {cfg.VAL_PRINT_SAMPLES} shown):"
+            )
+            print(f"  Prediction format: (frequency, class, confidence)")
+            print(f"  GroundTruth format: (frequency, class)")
+            for idx, frame_dict in enumerate(to_print, 1):
+                pred_list = frame_dict["pred_list"]
+                gt_list = frame_dict["gt_list"]
+
+                print(f"    Frame {idx}:")
+                print(f"      Predicted => {pred_list}")
+                print(f"      GroundTruth=> {gt_list}")
+            print("")
+
+        if cfg.MULTIPLE_JOBS_PER_TRAINING:
+            # Save model every epoch
+            torch.save(model.state_dict(), f"{SAVE_MODEL_NAME}_epoch_{epoch+1}.pth")
+
+            # Delete the previous model epoch to save space
+            if epoch > 0:
+                os.remove(f"{SAVE_MODEL_NAME}_epoch_{epoch}.pth")
+
+    # 4) Test the model
+    test_model(model, test_loader, device)
+
+
+def train_model(model, train_loader, device, optimizer, criterion, epoch):
+    model.train()
+    total_train_loss = 0.0
+
+    # For metrics:
+    train_obj_count = 0
+    train_correct_cls = 0
+    train_sum_freq_err = 0.0
+
+    for time_data, freq_data, label_tensor, _ in tqdm(
+        train_loader, desc=f"Training epoch {epoch+1}/{cfg.EPOCHS}"
+    ):
+        time_data = time_data.to(device, non_blocking=True)
+        freq_data = freq_data.to(device, non_blocking=True)
+        label_tensor = label_tensor.to(device, non_blocking=True)
+
+        optimizer.zero_grad()
+        pred = model(time_data, freq_data)
+        loss = criterion(pred, label_tensor)
+        loss.backward()
+        optimizer.step()
+        total_train_loss += loss.item()
+
+        # Additional training metrics
+        bsize = pred.shape[0]
+        pred_reshape = pred.view(bsize, pred.shape[1], -1, (1 + 1 + cfg.NUM_CLASSES))
+        x_pred = pred_reshape[..., 0]
+        class_pred = pred_reshape[..., 2:]
+
+        x_tgt = label_tensor[..., 0]
+        conf_tgt = label_tensor[..., 1]
+        class_tgt = label_tensor[..., 2:]
+
+        obj_mask = conf_tgt > 0
+        freq_err = (x_pred - x_tgt).abs()
+
+        pred_class_idx = class_pred.argmax(dim=-1)
+        true_class_idx = class_tgt.argmax(dim=-1)
+
+        batch_obj_count = obj_mask.sum()
+        batch_sum_freq_err = freq_err[obj_mask].sum()
+        batch_correct_cls = (pred_class_idx[obj_mask] == true_class_idx[obj_mask]).sum()
+
+        train_obj_count += batch_obj_count.item()
+        train_sum_freq_err += batch_sum_freq_err.item()
+        train_correct_cls += batch_correct_cls.item()
+
+    avg_train_loss = total_train_loss / len(train_loader)
+    train_mean_freq_err = train_sum_freq_err / train_obj_count
+    train_cls_accuracy = 100.0 * (train_correct_cls / train_obj_count)
+
+    return model, avg_train_loss, train_mean_freq_err, train_cls_accuracy
+
+
+def validate_model(model, val_loader, device, criterion, epoch):
+    model.eval()
+    total_val_loss = 0.0
+
+    val_obj_count = 0
+    val_correct_cls = 0
+    val_sum_freq_err = 0.0
+
+    val_frames = []
+    class_list = cfg.MODULATION_CLASSES
+
+    with torch.no_grad():
+        for time_data, freq_data, label_tensor, _ in tqdm(
+            val_loader, desc=f"Validation epoch {epoch+1}/{cfg.EPOCHS}"
+        ):
+            time_data = time_data.to(device, non_blocking=True)
+            freq_data = freq_data.to(device, non_blocking=True)
+            label_tensor = label_tensor.to(device, non_blocking=True)
+
+            # forward + loss
+            pred = model(time_data, freq_data)
+            loss = criterion(pred, label_tensor)
+            total_val_loss += loss.item()
+
+            # reshape into [B, S, B, 1+1+NUM_CLASSES]
+            Bsz = pred.shape[0]
+            pred = pred.view(Bsz, cfg.S, cfg.B, 1 + 1 + cfg.NUM_CLASSES)
+
+            # pull out the raw pieces
+            x_pred = pred[..., 0]
+            conf_pred = pred[..., 1]
+            class_logits = pred[..., 2:]  # raw scores
+
+            x_tgt = label_tensor[..., 0]
+            conf_tgt = label_tensor[..., 1]
+            class_tgt = label_tensor[..., 2:]
+
+            obj_mask = conf_tgt > 0
+            freq_err = (x_pred - x_tgt).abs()
+
+            # for overall metrics (unmodified)
+            batch_obj_count = obj_mask.sum()
+            batch_sum_freq_err = freq_err[obj_mask].sum()
+            # plain argmax on logits for accuracy
+            pred_class_idx = class_logits.argmax(dim=-1)
+            true_class_idx = class_tgt.argmax(dim=-1)
+            batch_correct_cls = (
+                pred_class_idx[obj_mask] == true_class_idx[obj_mask]
+            ).sum()
+
+            val_obj_count += batch_obj_count.item()
+            val_sum_freq_err += batch_sum_freq_err.item()
+            val_correct_cls += batch_correct_cls.item()
+
+            # now build per‐sample pred_list / gt_list for printing
+            for i in range(Bsz):
+                pred_list = []
+                gt_list = []
+
+                for s_idx in range(cfg.S):
+                    for b_idx in range(cfg.B):
+                        # 1) reconstruct raw frequency in Hz
+                        off = x_pred[i, s_idx, b_idx].item()
+                        freq_hz = (s_idx * cfg.SAMPLING_FREQUENCY / cfg.S) + off * (
+                            cfg.SAMPLING_FREQUENCY / cfg.S
+                        )
+
+                        conf = conf_pred[i, s_idx, b_idx].item()
+
+                        # 2) open‐set softmax check
+                        logits = class_logits[i, s_idx, b_idx, :]  # shape [NUM_CLASSES]
+                        probs = F.softmax(logits, dim=0)
+                        pmax, cls_idx = torch.max(probs, dim=0)
+
+                        if pmax.item() < cfg.OPENSET_THRESHOLD:
+                            cls_str = "unknown"
+                        else:
+                            cls_str = class_list[int(cls_idx)]
+
+                        # 3) only keep if conf > objectness threshold
+                        if conf > cfg.CONFIDENCE_THRESHOLD:
+                            # convert to human‐readable freq
+                            freq_str, _ = convert_to_readable(
+                                freq_hz, cls_idx, class_list
+                            )
+                            pred_list.append((freq_str, cls_str, float(pmax)))
+
+                        # 4) ground‐truth
+                        if conf_tgt[i, s_idx, b_idx] > 0:
+                            off_g = x_tgt[i, s_idx, b_idx].item()
+                            freq_hz_g = (
+                                s_idx * cfg.SAMPLING_FREQUENCY / cfg.S
+                            ) + off_g * (cfg.SAMPLING_FREQUENCY / cfg.S)
+                            cls_g_idx = true_class_idx[i, s_idx, b_idx].item()
+                            freq_str_g, cls_str_g = convert_to_readable(
+                                freq_hz_g, cls_g_idx, class_list
+                            )
+                            gt_list.append((freq_str_g, cls_str_g))
+
+                val_frames.append({"pred_list": pred_list, "gt_list": gt_list})
+
+    avg_val_loss = total_val_loss / len(val_loader)
+    val_mean_freq_err = val_sum_freq_err / val_obj_count
+    val_cls_accuracy = 100.0 * (val_correct_cls / val_obj_count)
+
+    return avg_val_loss, val_mean_freq_err, val_cls_accuracy, val_frames
+
+
+def test_model(model, test_loader, device):
+    """
+    1) Test the model on the test set, gather classification accuracy, freq error, etc.
+    2) Also compute these metrics per SNR
+    3) Plot confusion matrix of classification
+    """
+
+    model.eval()
+    total_obj_count = 0
+    total_correct_cls = 0
+    total_freq_err = 0.0
+
+    # For confusion matrix
+    overall_true_classes = []
+    overall_pred_classes = []
+
+    # For per-SNR stats
+    snr_obj_count = {}
+    snr_correct_cls = {}
+    snr_freq_err = {}
+
+    with torch.no_grad():
+        for time_data, freq_data, label_tensor, snr_tensor in tqdm(
+            test_loader, desc=f"Testing on test set"
+        ):
+            time_data = time_data.to(device)
+            freq_data = freq_data.to(device)
+            label_tensor = label_tensor.to(device)
+            pred = model(time_data, freq_data)  # shape [batch, S, B*(1+1+NUM_CLASSES)]
+
+            # reshape
+            bsize = pred.shape[0]
+            Sdim = pred.shape[1]  # should be S
+            # interpret bounding boxes
+            pred_reshape = pred.view(bsize, Sdim, -1, (1 + 1 + cfg.NUM_CLASSES))
+
+            x_pred = pred_reshape[..., 0]  # [bsize, S, B]
+            class_pred = pred_reshape[..., 2:]
+
+            x_tgt = label_tensor[..., 0]
+            conf_tgt = label_tensor[..., 1]
+            class_tgt = label_tensor[..., 2:]
+
+            # object mask
+            obj_mask = conf_tgt > 0
+            freq_err = (x_pred - x_tgt).abs()
+
+            # new: softmax‐threshold + “unknown” class
+            true_class_idx = class_tgt.argmax(dim=-1)  # [B,S,B]
+            for i in range(bsize):
+                for si in range(cfg.S):
+                    for bi in range(cfg.B):
+                        if not obj_mask[i, si, bi]:
+                            continue
+
+                        # ground truth index: 0..NUM_CLASSES-1
+                        overall_true_classes.append(
+                            int(true_class_idx[i, si, bi].item())
+                        )
+
+                        # predicted:
+                        logits = class_pred[i, si, bi]  # shape [NUM_CLASSES]
+                        probs = F.softmax(logits, dim=0)
+                        pmax, cidx = probs.max(dim=0)
+                        if pmax.item() < cfg.OPENSET_THRESHOLD:
+                            overall_pred_classes.append(UNKNOWN_CLASS_IDX)
+                        else:
+                            overall_pred_classes.append(int(cidx.item()))
+
+            # Now do per-SNR
+            # We have a single snr per "sample" => shape [bsize]
+            # but we have multiple bounding boxes => we can count them all with that same SNR
+            snrs = snr_tensor.numpy()  # shape [bsize]
+            for i in range(bsize):
+                sample_snr = snrs[i]
+                # bounding boxes belonging to sample i => obj_mask[i]
+                # gather # of obj_mask=1 in that sample
+                sample_obj_mask = obj_mask[i]  # shape [S, B]
+                sample_obj_count = sample_obj_mask.sum().item()
+                if sample_obj_count > 0:
+                    sample_freq_err = freq_err[i][sample_obj_mask].sum().item()
+                    sample_correct_cls = (
+                        correct_cls_mask[i][sample_obj_mask].sum().item()
+                    )
+
+                    if sample_snr not in snr_obj_count:
+                        snr_obj_count[sample_snr] = 0
+                        snr_correct_cls[sample_snr] = 0
+                        snr_freq_err[sample_snr] = 0.0
+
+                    snr_obj_count[sample_snr] += sample_obj_count
+                    snr_correct_cls[sample_snr] += sample_correct_cls
+                    snr_freq_err[sample_snr] += sample_freq_err
+
+    # 1) Overall
+    overall_cls_acc = 100.0 * total_correct_cls / total_obj_count
+    overall_freq_err = total_freq_err / total_obj_count
+
+    print("\n=== TEST SET RESULTS ===")
+    print(f"Overall bounding boxes: {total_obj_count}")
+    print(f"Classification Accuracy (overall): {overall_cls_acc:.2f}%")
+    print(f"Mean Frequency Error (overall): {overall_freq_err:.4f}")
+
+    # 2) Per-SNR
+    snr_keys_sorted = sorted(snr_obj_count.keys())
+    for snr_val in snr_keys_sorted:
+        cls_acc_snr = 100.0 * snr_correct_cls[snr_val] / snr_obj_count[snr_val]
+        freq_err_snr = snr_freq_err[snr_val] / snr_obj_count[snr_val]
+
+        print(
+            f"SNR {snr_val:.1f}:  Accuracy={cls_acc_snr:.2f}%,  FreqErr={freq_err_snr:.4f}"
+        )
+
+    # 3) Confusion matrix
+    if cfg.GENERATE_CONFUSION_MATRIX:
+        class_list = cfg.MODULATION_CLASSES
+        plot_confusion_matrix(class_list, overall_true_classes, overall_pred_classes)
+
+    out_dir = os.path.join(data_dir, "../test_result_plots")
+    # clear or create directory
+    if os.path.exists(out_dir):
+        shutil.rmtree(out_dir)
+    os.makedirs(out_dir, exist_ok=True)
+
+    # 4) Plot frequency domain diagram of test set samples and predictions
+    if cfg.PLOT_TEST_SAMPLES:
+        plot_test_samples(model, test_loader, device, out_dir)
+
+    # 5) Write the test results to a file.
+    if cfg.WRITE_TEST_RESULTS:
+        write_test_results(model, test_loader, device, out_dir)
+
+
+def plot_confusion_matrix(class_list, overall_true_classes, overall_pred_classes):
+    cm = confusion_matrix(
+        overall_true_classes, overall_pred_classes, labels=range(len(class_list))
+    )
+    cm_percent = cm.astype(float)
+    for i in range(cm.shape[0]):
+        row_sum = cm[i].sum()
+        if row_sum > 0:
+            cm_percent[i] = (cm[i] / row_sum) * 100.0
+
+    plt.figure(figsize=(8, 6))
+    sns.heatmap(
+        cm_percent,
+        annot=True,
+        fmt=".2f",
+        cmap="Blues",
+        xticklabels=class_list,
+        yticklabels=class_list,
+    )
+    plt.title("Test Set Confusion Matrix (%)")
+    plt.xlabel("Predicted Class")
+    plt.ylabel("True Class")
+    plt.tight_layout()
+    plt.savefig("test_confusion_matrix.png")
+    plt.close()
+
+
+def plot_test_samples(model, test_loader, device, out_dir):
+    """
+    For each sample in the test set: compute and plot its PSD,
+    then draw vertical lines for each true center frequency (black dashed)
+    and for each prediction (red solid), with labels showing
+    predicted class, true class, and freq error below the line.
+    Figures are saved as PNGs under data_dir/test_result_plots/.
+    """
+
+    # loop with progress bar
+    sample_idx = 0
+    for batch in tqdm(test_loader, desc="Plotting test samples"):
+        time_data, freq_data, label_tensor, snr_tensor = batch
+        bsz = time_data.size(0)
+        for b in range(bsz):
+            # reconstruct complex IQ
+            x_wide = time_data[b].cpu().numpy()  # shape [2, N]
+            I, Q = x_wide
+            x_complex = I + 1j * Q
+
+            # FFT + shift + PSD
+            X = np.fft.fft(x_complex)
+            X = np.fft.fftshift(X)
+            freqs = np.fft.fftshift(
+                np.fft.fftfreq(len(x_complex), d=1 / cfg.SAMPLING_FREQUENCY)
+            )
+            PSD = 10 * np.log10(np.abs(X) ** 2 + 1e-12)
+
+            # extend & keep pos freqs
+            freqs_ext = np.concatenate((freqs, freqs + cfg.SAMPLING_FREQUENCY))
+            PSD_ext = np.concatenate((PSD, PSD))
+            idx_pos = freqs_ext >= 0
+            freqs_fin = freqs_ext[idx_pos]
+            PSD_fin = PSD_ext[idx_pos]
+
+            # run model for this one sample
+            with torch.no_grad():
+                pred = model(
+                    time_data[b : b + 1].to(device),
+                    freq_data[b : b + 1].to(device),
+                )
+            # reshape to [1, S, B, 1+1+NUM_CLASSES]
+            pred = pred.view(1, cfg.S, cfg.B, 1 + 1 + cfg.NUM_CLASSES).cpu().numpy()[0]
+            gt = label_tensor[b].view(cfg.S, cfg.B, 1 + 1 + cfg.NUM_CLASSES).numpy()
+
+            # extract GT freqs & classes
+            gt_lines = []
+            for si in range(cfg.S):
+                for bi in range(cfg.B):
+                    if gt[si, bi, 1] > 0:  # confidence>0
+                        xg = gt[si, bi, 0]
+                        fg = (si + xg) * (cfg.SAMPLING_FREQUENCY / 2) / cfg.S
+                        cls_g = np.argmax(gt[si, bi, 2:])
+                        gt_lines.append((fg, cfg.MODULATION_CLASSES[cls_g]))
+
+            # extract preds above a threshold
+            pred_lines = []
+            for si in range(cfg.S):
+                for bi in range(cfg.B):
+                    conf_p = pred[si, bi, 1]
+                    if conf_p > cfg.CONFIDENCE_THRESHOLD:
+                        xp = pred[si, bi, 0]
+                        fp = (si + xp) * (cfg.SAMPLING_FREQUENCY / 2) / cfg.S
+                        cls_p = np.argmax(pred[si, bi, 2:])
+
+                        # find closest GT for error
+                        if gt_lines:
+                            errs = [abs(fp - g[0]) for g in gt_lines]
+                            err = min(errs)
+                        else:
+                            err = np.nan
+
+                        logits_np = pred[si, bi, 2:]
+                        logits = torch.from_numpy(logits_np).float()
+                        probs = F.softmax(logits, dim=0)
+                        pmax, cidx = torch.max(probs, dim=0)
+
+                        if pmax.item() < cfg.OPENSET_THRESHOLD:
+                            cls_str = "unknown"
+                        else:
+                            cls_str = cfg.MODULATION_CLASSES[int(cidx)]
+
+                        pred_lines.append((fp, cls_str, err))
+
+            # plotting
+            plt.figure()
+            plt.plot(freqs_fin, PSD_fin)
+            # title with SNR and count
+            snr = snr_tensor[b].item()
+            plt.title(f"SNR = {snr:.1f}; Center_freqs = {len(gt_lines)}")
+            plt.xlabel("Frequency [Hz]")
+            plt.ylabel("PSD [dB]")
+
+            texts = []
+
+            # draw GT
+            for fg, cls_g in gt_lines:
+                plt.axvline(fg, linestyle="--", color="black", alpha=0.7)
+                texts.append(
+                    plt.text(
+                        fg,
+                        PSD_fin.min(),
+                        f"GT:{cls_g}",
+                        va="top",
+                        ha="center",
+                    )
+                )
+
+            # draw preds
+            for fp, cls_p, err in pred_lines:
+                plt.axvline(fp, linestyle="-", color="red", alpha=0.7)
+                texts.append(
+                    plt.text(
+                        fp,
+                        PSD_fin.min(),
+                        f"P:{cls_p}",
+                        va="bottom",
+                        ha="center",
+                    )
+                )
+
+            adjust_text(texts)
+
+            plt.grid(True)
+            plt.tight_layout()
+            plt.savefig(os.path.join(out_dir, f"sample_{sample_idx:04d}.png"))
+            plt.close()
+            sample_idx += 1
+
+
+def write_test_results(model, test_loader, device, out_dir):
+    """
+    Run the model over every test sample, build readable pred/gt lists
+    (including 'unknown' if max‐softmax < threshold) and write them
+    sorted by descending SNR to test_results.txt
+    """
+    import torch.nn.functional as F
+
+    entries = []
+    model.eval()
+    with torch.no_grad():
+        for time_data, freq_data, label_tensor, snr_tensor in tqdm(
+            test_loader, desc="Gathering test results"
+        ):
+            Bsz = time_data.size(0)
+            preds = model(time_data.to(device), freq_data.to(device))
+            # reshape
+            preds = preds.view(Bsz, cfg.S, cfg.B, 1 + 1 + cfg.NUM_CLASSES).cpu().numpy()
+            labels = label_tensor.view(
+                Bsz, cfg.S, cfg.B, 1 + 1 + cfg.NUM_CLASSES
+            ).numpy()
+
+            for i in range(Bsz):
+                snr = snr_tensor[i].item()
+                pred_list = []
+                gt_list = []
+
+                # GROUND TRUTH
+                for si in range(cfg.S):
+                    for bi in range(cfg.B):
+                        if labels[i, si, bi, 1] > 0:
+                            off_g = labels[i, si, bi, 0]
+                            freq_hz_g = (
+                                si * cfg.SAMPLING_FREQUENCY / cfg.S
+                            ) + off_g * (cfg.SAMPLING_FREQUENCY / cfg.S)
+                            cls_idx_g = int(np.argmax(labels[i, si, bi, 2:]))
+                            freq_str_g, cls_str_g = convert_to_readable(
+                                freq_hz_g, cls_idx_g, cfg.MODULATION_CLASSES
+                            )
+                            gt_list.append((freq_str_g, cls_str_g))
+
+                # PREDICTIONS
+                for si in range(cfg.S):
+                    for bi in range(cfg.B):
+                        conf_p = preds[i, si, bi, 1]
+                        if conf_p <= cfg.CONFIDENCE_THRESHOLD:
+                            continue
+
+                        # raw logits slice
+                        logits = torch.from_numpy(preds[i, si, bi, 2:]).float()
+                        probs = F.softmax(logits, dim=0)
+                        pmax, cls_idx = torch.max(probs, dim=0)
+
+                        # open‐set decision
+                        if pmax.item() < cfg.OPENSET_THRESHOLD:
+                            cls_str = "unknown"
+                        else:
+                            cls_str = cfg.MODULATION_CLASSES[int(cls_idx)]
+
+                        # freq back to Hz
+                        off_p = preds[i, si, bi, 0]
+                        freq_hz_p = (si * cfg.SAMPLING_FREQUENCY / cfg.S) + off_p * (
+                            cfg.SAMPLING_FREQUENCY / cfg.S
+                        )
+                        freq_str_p, _ = convert_to_readable(
+                            freq_hz_p, 0, cfg.MODULATION_CLASSES
+                        )
+
+                        pred_list.append((freq_str_p, cls_str, float(pmax)))
+
+                entries.append((snr, len(gt_list), pred_list, gt_list))
+
+    # sort by descending SNR
+    entries.sort(key=lambda x: x[0], reverse=True)
+
+    # write to file
+    out_file = os.path.join(out_dir, "test_results.txt")
+    with open(out_file, "w") as f:
+        for snr, ntx, pred_list, gt_list in entries:
+            f.write(f"SNR {snr:.1f}; Center_freqs = {ntx}\n")
+            f.write(f"  Predicted => {pred_list}\n")
+            f.write(f"  GroundTruth=> {gt_list}\n\n")
+
+
+if __name__ == "__main__":
+    main()