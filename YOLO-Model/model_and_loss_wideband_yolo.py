--- conflicted
+++ resolved
@@ -1,408 +1,403 @@
-import torch
-import math
-import torch.nn as nn
-import torch.nn.functional as F
-from config_wideband_yolo import (
-    S,
-    B,
-    NUM_CLASSES,
-    LAMBDA_COORD,
-    LAMBDA_NOOBJ,
-    LAMBDA_CLASS,
-    CONFIDENCE_THRESHOLD,
-    BAND_MARGIN,
-    NUMTAPS,
-    SAMPLING_FREQUENCY,
-    USE_SIMILARITY_MATRIX,
-    MODULATION_CLASSES,
-    SIMILARITY_DICT,
-    get_anchors,
-)
-
-
-###############################################################################
-# Helper to build a lowpass filter kernel in PyTorch
-###############################################################################
-def build_lowpass_filter(cutoff_hz, fs, num_taps, window="hamming"):
-    M = num_taps
-    n = torch.arange(M, dtype=torch.float32)
-    alpha = (M - 1) / 2.0
-    cutoff_norm = float(cutoff_hz) / (fs / 2.0)
-    eps = 1e-9
-
-    def sinc(x):
-        return torch.where(
-            torch.abs(x) < eps,
-            torch.ones_like(x),
-            torch.sin(math.pi * x) / (math.pi * x),
-        )
-
-    h = cutoff_norm * sinc(cutoff_norm * (n - alpha))
-    if window == "hamming":
-        win = 0.54 - 0.46 * torch.cos(2.0 * math.pi * (n / (M - 1)))
-    elif window == "hanning":
-        win = 0.5 - 0.5 * torch.cos(2.0 * math.pi * (n / (M - 1)))
-    elif window == "blackman":
-        win = (
-            0.42
-            - 0.5 * torch.cos(2 * math.pi * n / (M - 1))
-            + 0.08 * torch.cos(4 * math.pi * n / (M - 1))
-        )
-    elif window == "kaiser":
-        win = torch.kaiser_window(M, beta=8.6, periodic=False)
-    else:
-        win = torch.ones(M, dtype=torch.float32)
-    h = h * win
-    h = h / torch.sum(h)
-    return h
-
-
-def conv1d_batch(x, weight, pad_left, pad_right):
-    x_padded = F.pad(x, (pad_left, pad_right))
-    x_unf = x_padded.unfold(dimension=2, size=weight.shape[-1], step=1)
-    weight = weight.unsqueeze(2)
-    y = (x_unf * weight).sum(dim=-1)
-    return y
-
-
-###############################################################################
-# Residual block (used in Stage-1)
-###############################################################################
-class ResidualBlock(nn.Module):
-    def __init__(self, in_ch, out_ch):
-        super().__init__()
-        self.branch1 = nn.Sequential(
-            nn.Conv1d(in_ch, 32, kernel_size=1, stride=2),
-            nn.BatchNorm1d(32),
-            nn.ReLU(),
-        )
-        self.branch2 = nn.Sequential(
-            nn.Conv1d(in_ch, 32, kernel_size=3, stride=2, padding=1),
-            nn.BatchNorm1d(32),
-            nn.ReLU(),
-        )
-        self.branch3 = nn.Sequential(
-            nn.Conv1d(in_ch, 32, kernel_size=1, stride=2),
-            nn.BatchNorm1d(32),
-            nn.ReLU(),
-        )
-        self.residual = nn.Sequential(
-            nn.Conv1d(in_ch, out_ch, kernel_size=1, stride=2),
-            nn.BatchNorm1d(out_ch),
-        )
-        self.out_ch = out_ch
-
-    def forward(self, x):
-        res = self.residual(x)
-        b1 = self.branch1(x)
-        b2 = self.branch2(x)
-        b3 = self.branch3(x)
-        concat = torch.cat([b1, b2, b3], dim=1)
-        out = F.relu(concat + res)
-        return out
-
-
-###############################################################################
-# New WidebandClassifier (Stage-2: Confidence and Classification)
-###############################################################################
-class WidebandClassifier(nn.Module):
-    def __init__(self, num_out):
-        """
-        num_out: output dimension, here (1 + NUM_CLASSES) where the first element is confidence.
-        """
-        super(WidebandClassifier, self).__init__()
-        # Conv Block 1 (as in narrowband model)
-        self.conv_block1 = nn.Sequential(
-            nn.Conv1d(2, 32, kernel_size=8, stride=1),
-            nn.BatchNorm1d(32),
-            nn.ReLU(),
-            nn.MaxPool1d(kernel_size=2, stride=2),
-        )
-        # Block 2 repeated 4 times
-        self.block2_layers = nn.ModuleList(
-            [self._create_block2(32 if i == 0 else 96, 96) for i in range(4)]
-        )
-        # Global Average Pooling
-        self.global_avg_pool = nn.AdaptiveAvgPool1d(1)
-        # Fully Connected Layer producing (1 + NUM_CLASSES) outputs.
-        self.fc = nn.Linear(96, num_out)
-
-    def _create_block2(self, in_channels, out_channels):
-        return nn.ModuleDict(
-            {
-                "branch1": nn.Sequential(
-                    nn.Conv1d(in_channels, 32, kernel_size=1, stride=2),
-                    nn.BatchNorm1d(32),
-                    nn.ReLU(),
-                ),
-                "branch2": nn.Sequential(
-                    nn.Conv1d(in_channels, 32, kernel_size=3, stride=2, padding=1),
-                    nn.BatchNorm1d(32),
-                    nn.ReLU(),
-                ),
-                "branch3": nn.Sequential(
-                    nn.Conv1d(in_channels, 32, kernel_size=1, stride=2),
-                    nn.BatchNorm1d(32),
-                    nn.ReLU(),
-                ),
-                "residual": nn.Sequential(
-                    nn.Conv1d(in_channels, out_channels, kernel_size=1, stride=2),
-                    nn.BatchNorm1d(out_channels),
-                ),
-            }
-        )
-
-    def forward(self, x):
-        # x: [N, 2, T] where T is the length of the downconverted signal.
-        x = self.conv_block1(x)
-        for block in self.block2_layers:
-            residual = block["residual"](x)
-            branch1 = block["branch1"](x)
-            branch2 = block["branch2"](x)
-            branch3 = block["branch3"](x)
-            concatenated = torch.cat([branch1, branch2, branch3], dim=1)
-            x = F.relu(concatenated + residual)
-        x = self.global_avg_pool(x)
-        x = x.view(x.size(0), -1)
-        x = self.fc(x)
-        return x
-
-
-###############################################################################
-# WidebandYoloModel (Complete YOLO with dynamic anchors and new classifier)
-###############################################################################
-class WidebandYoloModel(nn.Module):
-    def __init__(self, num_samples):
-        super().__init__()
-        self.num_samples = num_samples
-
-        # -----------------------
-        # Stage-1: Frequency Prediction
-        # -----------------------
-        # Time-domain branch.
-        self.first_conv = nn.Sequential(
-            nn.Conv1d(2, 32, kernel_size=8, stride=2),
-            nn.BatchNorm1d(32),
-            nn.ReLU(),
-            nn.MaxPool1d(kernel_size=2, stride=2),
-        )
-        self.stage1_blocks = nn.Sequential(
-            ResidualBlock(32, 96),
-            ResidualBlock(96, 96),
-            ResidualBlock(96, 96),
-            ResidualBlock(96, 96),
-            ResidualBlock(96, 96),
-            ResidualBlock(96, 96),
-            ResidualBlock(96, 96),
-            ResidualBlock(96, 96),
-            ResidualBlock(96, 96),
-            ResidualBlock(96, 96),
-        )
-        self.pool_1 = nn.AdaptiveAvgPool1d(1)
-
-        # Time–Frequency branch.
-        self.tf_branch = nn.Sequential(
-            nn.Conv2d(1, 8, kernel_size=(3, 1), stride=1, padding=(1, 0)),
-            nn.BatchNorm2d(8),
-            nn.ReLU(),
-            nn.MaxPool2d((2, 1)),
-            nn.Conv2d(8, 16, kernel_size=(3, 1), stride=1, padding=(1, 0)),
-            nn.BatchNorm2d(16),
-            nn.ReLU(),
-            nn.AdaptiveAvgPool2d((4, 1)),
-        )
-        self.tf_fc = nn.Linear(16 * 4, 32)
-
-        # -----------------------
-        # Dynamic Anchor Setup for Frequency Prediction
-        # -----------------------
-        initial_anchor_values = torch.tensor(
-            get_anchors(), dtype=torch.float32
-        )  # shape: [B]
-        # Create anchors for each cell by repeating the computed vector.
-        self.anchors = nn.Parameter(
-            initial_anchor_values.unsqueeze(0).repeat(S, 1)
-        )  # shape: [S, B]
-        self.freq_predictor = nn.Linear(128, S * B)
-
-        # Refinement branch.
-        self.refinement_branch = nn.Sequential(
-            nn.Conv1d(2, 16, kernel_size=5, stride=2, padding=2),
-            nn.ReLU(),
-            nn.Conv1d(16, 32, kernel_size=5, stride=2, padding=2),
-            nn.ReLU(),
-            nn.AdaptiveAvgPool1d(1),
-        )
-        self.refine_fc = nn.Linear(32, S * B)
-
-        # -----------------------
-        # Stage-2: Confidence and Classification using the new classifier.
-        # -----------------------
-        # This classifier follows the narrowband architecture (adapted for 1+NUM_CLASSES outputs)
-        self.classifier = WidebandClassifier(num_out=1 + NUM_CLASSES)
-
-    def forward(self, x_time, x_freq):
-        bsz = x_time.size(0)
-        # -----------------------
-        # Stage-1: Coarse Frequency Prediction
-        # -----------------------
-        h1 = self.first_conv(x_time)
-        h1 = self.stage1_blocks(h1)
-        h1 = self.pool_1(h1).squeeze(-1)  # [bsz, 96]
-
-        spec = torch.sqrt(x_freq[:, 0, :] ** 2 + x_freq[:, 1, :] ** 2)
-        spec = spec.unsqueeze(1).unsqueeze(-1)  # [bsz, 1, N_rfft, 1]
-        tf_features = self.tf_branch(spec)
-        tf_features = tf_features.view(bsz, -1)  # [bsz, 64]
-        tf_features = self.tf_fc(tf_features)  # [bsz, 32]
-
-        combined_features = torch.cat([h1, tf_features], dim=1)  # [bsz, 128]
-
-        # Predict delta for frequency offset.
-        raw_delta = self.freq_predictor(combined_features)  # shape: [bsz, S*B]
-        raw_delta = raw_delta.view(bsz, S, B)
-        delta_coarse = 0.5 * torch.tanh(raw_delta)
-        # Use the learnable anchors (expanded over the batch) plus the delta.
-        coarse_freq_pred = self.anchors.unsqueeze(0) + delta_coarse  # [bsz, S, B]
-
-        refine_feat = self.refinement_branch(x_time)
-        refine_feat = refine_feat.squeeze(-1)
-        refine_delta = self.refine_fc(refine_feat)
-        refine_delta = 0.1 * torch.tanh(refine_delta)
-        refine_delta = refine_delta.view(bsz, S, B)
-
-        # Final predicted normalized offset.
-        freq_pred = coarse_freq_pred + refine_delta  # [bsz, S, B]
-
-        cell_indices = torch.arange(
-            S, device=freq_pred.device, dtype=freq_pred.dtype
-        ).view(1, S, 1)
-        freq_pred_raw = (cell_indices + freq_pred) * (SAMPLING_FREQUENCY / 2) / S
-        freq_pred_flat = freq_pred_raw.view(bsz * S * B)
-
-        # -----------------------
-        # Stage-2: Downconversion and Classification
-        # -----------------------
-        x_rep = x_time.unsqueeze(1).unsqueeze(1).expand(-1, S, B, -1, -1)
-        x_rep = x_rep.contiguous().view(bsz * S * B, 2, self.num_samples)
-
-        x_filt = self._filter_raw(x_rep, freq_pred_flat)
-        x_base = self._downconvert_multiple(x_filt, freq_pred_flat)
-
-        out_conf_class = self.classifier(x_base)  # [bsz*S*B, 1+NUM_CLASSES]
-        out_conf_class = out_conf_class.view(bsz, S, B, 1 + NUM_CLASSES)
-
-        final_out = torch.zeros(
-            bsz,
-            S,
-            B,
-            (1 + 1 + NUM_CLASSES),
-            dtype=out_conf_class.dtype,
-            device=out_conf_class.device,
-        )
-        final_out[..., 0] = freq_pred  # normalized frequency offset
-        final_out[..., 1:] = out_conf_class
-        final_out = final_out.view(bsz, S, B * (1 + 1 + NUM_CLASSES))
-        return final_out
-
-    def _filter_raw(self, x_flat, freq_flat):
-        N, _, T = x_flat.shape
-        M = NUMTAPS
-        alpha = (M - 1) / 2.0
-        n = torch.arange(M, device=x_flat.device, dtype=x_flat.dtype) - alpha
-        h_lp = build_lowpass_filter(
-            cutoff_hz=BAND_MARGIN,
-            fs=SAMPLING_FREQUENCY,
-            num_taps=NUMTAPS,
-            window="kaiser",
-        )
-        h_lp = h_lp.to(x_flat.device)
-        h_lp = h_lp.unsqueeze(0)
-        f0 = freq_flat.view(N, 1)
-        cos_factor = torch.cos(2 * math.pi * f0 * n / SAMPLING_FREQUENCY)
-        h_bp_all = h_lp * cos_factor
-        h_bp_all_expanded = h_bp_all.unsqueeze(1).repeat(1, 2, 1)
-        x_reshaped = x_flat.reshape(N * 2, 1, T)
-        weight = h_bp_all_expanded.reshape(N * 2, 1, M)
-        pad_left = M // 2
-        pad_right = M - 1 - pad_left
-        y = conv1d_batch(x_reshaped, weight, pad_left, pad_right)
-        y = y.reshape(N, 2, T)
-        return y
-
-    def _downconvert_multiple(self, x_flat, freq_flat):
-        device = x_flat.device
-        dtype = x_flat.dtype
-        _, _, T = x_flat.shape
-        t = (
-            torch.arange(T, device=device, dtype=dtype).unsqueeze(0)
-            / SAMPLING_FREQUENCY
-        )
-        freq_flat = freq_flat.unsqueeze(-1)
-        angle = -2.0 * math.pi * freq_flat * t
-        shift_real = torch.cos(angle)
-        shift_imag = torch.sin(angle)
-        x_real = x_flat[:, 0, :]
-        x_imag = x_flat[:, 1, :]
-        y_real = x_real * shift_real - x_imag * shift_imag
-        y_imag = x_real * shift_imag + x_imag * shift_real
-        x_base = torch.stack([y_real, y_imag], dim=1)
-        return x_base
-
-
-###############################################################################
-# WidebandYoloLoss remains unchanged.
-###############################################################################
-class WidebandYoloLoss(nn.Module):
-    def __init__(self):
-        super().__init__()
-
-    def forward(self, pred, target):
-        batch_size = pred.shape[0]
-        pred = pred.view(batch_size, pred.shape[1], B, (1 + 1 + NUM_CLASSES))
-        x_pred = pred[..., 0]
-        conf_pred = pred[..., 1]
-        class_pred = pred[..., 2:]
-        x_tgt = target[..., 0]
-        conf_tgt = target[..., 1]
-        class_tgt = target[..., 2:]
-<<<<<<< HEAD
-        obj_mask = (conf_tgt > CONFIDENCE_THRESHOLD).float()
-        noobj_mask = 1.0 - obj_mask      
-=======
-        obj_mask = (conf_tgt > 0).float()
-        noobj_mask = 1.0 - obj_mask
->>>>>>> bf69c67f
-        coord_loss = LAMBDA_COORD * torch.sum(obj_mask * (x_pred - x_tgt) ** 2)
-        iou_1d = 1.0 - torch.abs(x_pred - x_tgt)
-        conf_loss_obj = torch.sum(obj_mask * (conf_pred - iou_1d) ** 2)
-        conf_loss_noobj = LAMBDA_NOOBJ * torch.sum(noobj_mask * (conf_pred**2))
-
-        if USE_SIMILARITY_MATRIX:
-            sim_matrix = torch.ones(
-                (NUM_CLASSES, NUM_CLASSES),
-                dtype=class_pred.dtype,
-                device=class_pred.device,
-            )
-            for i, mod1 in enumerate(MODULATION_CLASSES):
-                for j, mod2 in enumerate(MODULATION_CLASSES):
-                    if mod1 == mod2:
-                        sim_matrix[i, j] = 1.0
-                    elif (mod1, mod2) in SIMILARITY_DICT:
-                        sim_matrix[i, j] = SIMILARITY_DICT[(mod1, mod2)]
-                    elif (mod2, mod1) in SIMILARITY_DICT:
-                        sim_matrix[i, j] = SIMILARITY_DICT[(mod2, mod1)]
-                    else:
-                        sim_matrix[i, j] = 1.0  # default value if not defined
-            true_class_idx = torch.argmax(class_tgt, dim=-1)
-            weights = sim_matrix[true_class_idx]
-            class_loss = LAMBDA_CLASS * torch.sum(
-                obj_mask.unsqueeze(-1) * weights * (class_pred - class_tgt) ** 2
-            )
-        else:
-            class_loss = LAMBDA_CLASS * torch.sum(
-                obj_mask.unsqueeze(-1) * (class_pred - class_tgt) ** 2
-            )
-
-        total_loss = coord_loss + conf_loss_obj + conf_loss_noobj + class_loss
-        return total_loss / batch_size
+import torch
+import math
+import torch.nn as nn
+import torch.nn.functional as F
+from config_wideband_yolo import (
+    S,
+    B,
+    NUM_CLASSES,
+    LAMBDA_COORD,
+    LAMBDA_NOOBJ,
+    LAMBDA_CLASS,
+    CONFIDENCE_THRESHOLD,
+    BAND_MARGIN,
+    NUMTAPS,
+    SAMPLING_FREQUENCY,
+    USE_SIMILARITY_MATRIX,
+    MODULATION_CLASSES,
+    SIMILARITY_DICT,
+    get_anchors,
+)
+
+
+###############################################################################
+# Helper to build a lowpass filter kernel in PyTorch
+###############################################################################
+def build_lowpass_filter(cutoff_hz, fs, num_taps, window="hamming"):
+    M = num_taps
+    n = torch.arange(M, dtype=torch.float32)
+    alpha = (M - 1) / 2.0
+    cutoff_norm = float(cutoff_hz) / (fs / 2.0)
+    eps = 1e-9
+
+    def sinc(x):
+        return torch.where(
+            torch.abs(x) < eps,
+            torch.ones_like(x),
+            torch.sin(math.pi * x) / (math.pi * x),
+        )
+
+    h = cutoff_norm * sinc(cutoff_norm * (n - alpha))
+    if window == "hamming":
+        win = 0.54 - 0.46 * torch.cos(2.0 * math.pi * (n / (M - 1)))
+    elif window == "hanning":
+        win = 0.5 - 0.5 * torch.cos(2.0 * math.pi * (n / (M - 1)))
+    elif window == "blackman":
+        win = (
+            0.42
+            - 0.5 * torch.cos(2 * math.pi * n / (M - 1))
+            + 0.08 * torch.cos(4 * math.pi * n / (M - 1))
+        )
+    elif window == "kaiser":
+        win = torch.kaiser_window(M, beta=8.6, periodic=False)
+    else:
+        win = torch.ones(M, dtype=torch.float32)
+    h = h * win
+    h = h / torch.sum(h)
+    return h
+
+
+def conv1d_batch(x, weight, pad_left, pad_right):
+    x_padded = F.pad(x, (pad_left, pad_right))
+    x_unf = x_padded.unfold(dimension=2, size=weight.shape[-1], step=1)
+    weight = weight.unsqueeze(2)
+    y = (x_unf * weight).sum(dim=-1)
+    return y
+
+
+###############################################################################
+# Residual block (used in Stage-1)
+###############################################################################
+class ResidualBlock(nn.Module):
+    def __init__(self, in_ch, out_ch):
+        super().__init__()
+        self.branch1 = nn.Sequential(
+            nn.Conv1d(in_ch, 32, kernel_size=1, stride=2),
+            nn.BatchNorm1d(32),
+            nn.ReLU(),
+        )
+        self.branch2 = nn.Sequential(
+            nn.Conv1d(in_ch, 32, kernel_size=3, stride=2, padding=1),
+            nn.BatchNorm1d(32),
+            nn.ReLU(),
+        )
+        self.branch3 = nn.Sequential(
+            nn.Conv1d(in_ch, 32, kernel_size=1, stride=2),
+            nn.BatchNorm1d(32),
+            nn.ReLU(),
+        )
+        self.residual = nn.Sequential(
+            nn.Conv1d(in_ch, out_ch, kernel_size=1, stride=2),
+            nn.BatchNorm1d(out_ch),
+        )
+        self.out_ch = out_ch
+
+    def forward(self, x):
+        res = self.residual(x)
+        b1 = self.branch1(x)
+        b2 = self.branch2(x)
+        b3 = self.branch3(x)
+        concat = torch.cat([b1, b2, b3], dim=1)
+        out = F.relu(concat + res)
+        return out
+
+
+###############################################################################
+# New WidebandClassifier (Stage-2: Confidence and Classification)
+###############################################################################
+class WidebandClassifier(nn.Module):
+    def __init__(self, num_out):
+        """
+        num_out: output dimension, here (1 + NUM_CLASSES) where the first element is confidence.
+        """
+        super(WidebandClassifier, self).__init__()
+        # Conv Block 1 (as in narrowband model)
+        self.conv_block1 = nn.Sequential(
+            nn.Conv1d(2, 32, kernel_size=8, stride=1),
+            nn.BatchNorm1d(32),
+            nn.ReLU(),
+            nn.MaxPool1d(kernel_size=2, stride=2),
+        )
+        # Block 2 repeated 4 times
+        self.block2_layers = nn.ModuleList(
+            [self._create_block2(32 if i == 0 else 96, 96) for i in range(4)]
+        )
+        # Global Average Pooling
+        self.global_avg_pool = nn.AdaptiveAvgPool1d(1)
+        # Fully Connected Layer producing (1 + NUM_CLASSES) outputs.
+        self.fc = nn.Linear(96, num_out)
+
+    def _create_block2(self, in_channels, out_channels):
+        return nn.ModuleDict(
+            {
+                "branch1": nn.Sequential(
+                    nn.Conv1d(in_channels, 32, kernel_size=1, stride=2),
+                    nn.BatchNorm1d(32),
+                    nn.ReLU(),
+                ),
+                "branch2": nn.Sequential(
+                    nn.Conv1d(in_channels, 32, kernel_size=3, stride=2, padding=1),
+                    nn.BatchNorm1d(32),
+                    nn.ReLU(),
+                ),
+                "branch3": nn.Sequential(
+                    nn.Conv1d(in_channels, 32, kernel_size=1, stride=2),
+                    nn.BatchNorm1d(32),
+                    nn.ReLU(),
+                ),
+                "residual": nn.Sequential(
+                    nn.Conv1d(in_channels, out_channels, kernel_size=1, stride=2),
+                    nn.BatchNorm1d(out_channels),
+                ),
+            }
+        )
+
+    def forward(self, x):
+        # x: [N, 2, T] where T is the length of the downconverted signal.
+        x = self.conv_block1(x)
+        for block in self.block2_layers:
+            residual = block["residual"](x)
+            branch1 = block["branch1"](x)
+            branch2 = block["branch2"](x)
+            branch3 = block["branch3"](x)
+            concatenated = torch.cat([branch1, branch2, branch3], dim=1)
+            x = F.relu(concatenated + residual)
+        x = self.global_avg_pool(x)
+        x = x.view(x.size(0), -1)
+        x = self.fc(x)
+        return x
+
+
+###############################################################################
+# WidebandYoloModel (Complete YOLO with dynamic anchors and new classifier)
+###############################################################################
+class WidebandYoloModel(nn.Module):
+    def __init__(self, num_samples):
+        super().__init__()
+        self.num_samples = num_samples
+
+        # -----------------------
+        # Stage-1: Frequency Prediction
+        # -----------------------
+        # Time-domain branch.
+        self.first_conv = nn.Sequential(
+            nn.Conv1d(2, 32, kernel_size=8, stride=2),
+            nn.BatchNorm1d(32),
+            nn.ReLU(),
+            nn.MaxPool1d(kernel_size=2, stride=2),
+        )
+        self.stage1_blocks = nn.Sequential(
+            ResidualBlock(32, 96),
+            ResidualBlock(96, 96),
+            ResidualBlock(96, 96),
+            ResidualBlock(96, 96),
+            ResidualBlock(96, 96),
+            ResidualBlock(96, 96),
+            ResidualBlock(96, 96),
+            ResidualBlock(96, 96),
+            ResidualBlock(96, 96),
+            ResidualBlock(96, 96),
+        )
+        self.pool_1 = nn.AdaptiveAvgPool1d(1)
+
+        # Time–Frequency branch.
+        self.tf_branch = nn.Sequential(
+            nn.Conv2d(1, 8, kernel_size=(3, 1), stride=1, padding=(1, 0)),
+            nn.BatchNorm2d(8),
+            nn.ReLU(),
+            nn.MaxPool2d((2, 1)),
+            nn.Conv2d(8, 16, kernel_size=(3, 1), stride=1, padding=(1, 0)),
+            nn.BatchNorm2d(16),
+            nn.ReLU(),
+            nn.AdaptiveAvgPool2d((4, 1)),
+        )
+        self.tf_fc = nn.Linear(16 * 4, 32)
+
+        # -----------------------
+        # Dynamic Anchor Setup for Frequency Prediction
+        # -----------------------
+        initial_anchor_values = torch.tensor(
+            get_anchors(), dtype=torch.float32
+        )  # shape: [B]
+        # Create anchors for each cell by repeating the computed vector.
+        self.anchors = nn.Parameter(
+            initial_anchor_values.unsqueeze(0).repeat(S, 1)
+        )  # shape: [S, B]
+        self.freq_predictor = nn.Linear(128, S * B)
+
+        # Refinement branch.
+        self.refinement_branch = nn.Sequential(
+            nn.Conv1d(2, 16, kernel_size=5, stride=2, padding=2),
+            nn.ReLU(),
+            nn.Conv1d(16, 32, kernel_size=5, stride=2, padding=2),
+            nn.ReLU(),
+            nn.AdaptiveAvgPool1d(1),
+        )
+        self.refine_fc = nn.Linear(32, S * B)
+
+        # -----------------------
+        # Stage-2: Confidence and Classification using the new classifier.
+        # -----------------------
+        # This classifier follows the narrowband architecture (adapted for 1+NUM_CLASSES outputs)
+        self.classifier = WidebandClassifier(num_out=1 + NUM_CLASSES)
+
+    def forward(self, x_time, x_freq):
+        bsz = x_time.size(0)
+        # -----------------------
+        # Stage-1: Coarse Frequency Prediction
+        # -----------------------
+        h1 = self.first_conv(x_time)
+        h1 = self.stage1_blocks(h1)
+        h1 = self.pool_1(h1).squeeze(-1)  # [bsz, 96]
+
+        spec = torch.sqrt(x_freq[:, 0, :] ** 2 + x_freq[:, 1, :] ** 2)
+        spec = spec.unsqueeze(1).unsqueeze(-1)  # [bsz, 1, N_rfft, 1]
+        tf_features = self.tf_branch(spec)
+        tf_features = tf_features.view(bsz, -1)  # [bsz, 64]
+        tf_features = self.tf_fc(tf_features)  # [bsz, 32]
+
+        combined_features = torch.cat([h1, tf_features], dim=1)  # [bsz, 128]
+
+        # Predict delta for frequency offset.
+        raw_delta = self.freq_predictor(combined_features)  # shape: [bsz, S*B]
+        raw_delta = raw_delta.view(bsz, S, B)
+        delta_coarse = 0.5 * torch.tanh(raw_delta)
+        # Use the learnable anchors (expanded over the batch) plus the delta.
+        coarse_freq_pred = self.anchors.unsqueeze(0) + delta_coarse  # [bsz, S, B]
+
+        refine_feat = self.refinement_branch(x_time)
+        refine_feat = refine_feat.squeeze(-1)
+        refine_delta = self.refine_fc(refine_feat)
+        refine_delta = 0.1 * torch.tanh(refine_delta)
+        refine_delta = refine_delta.view(bsz, S, B)
+
+        # Final predicted normalized offset.
+        freq_pred = coarse_freq_pred + refine_delta  # [bsz, S, B]
+
+        cell_indices = torch.arange(
+            S, device=freq_pred.device, dtype=freq_pred.dtype
+        ).view(1, S, 1)
+        freq_pred_raw = (cell_indices + freq_pred) * (SAMPLING_FREQUENCY / 2) / S
+        freq_pred_flat = freq_pred_raw.view(bsz * S * B)
+
+        # -----------------------
+        # Stage-2: Downconversion and Classification
+        # -----------------------
+        x_rep = x_time.unsqueeze(1).unsqueeze(1).expand(-1, S, B, -1, -1)
+        x_rep = x_rep.contiguous().view(bsz * S * B, 2, self.num_samples)
+
+        x_filt = self._filter_raw(x_rep, freq_pred_flat)
+        x_base = self._downconvert_multiple(x_filt, freq_pred_flat)
+
+        out_conf_class = self.classifier(x_base)  # [bsz*S*B, 1+NUM_CLASSES]
+        out_conf_class = out_conf_class.view(bsz, S, B, 1 + NUM_CLASSES)
+
+        final_out = torch.zeros(
+            bsz,
+            S,
+            B,
+            (1 + 1 + NUM_CLASSES),
+            dtype=out_conf_class.dtype,
+            device=out_conf_class.device,
+        )
+        final_out[..., 0] = freq_pred  # normalized frequency offset
+        final_out[..., 1:] = out_conf_class
+        final_out = final_out.view(bsz, S, B * (1 + 1 + NUM_CLASSES))
+        return final_out
+
+    def _filter_raw(self, x_flat, freq_flat):
+        N, _, T = x_flat.shape
+        M = NUMTAPS
+        alpha = (M - 1) / 2.0
+        n = torch.arange(M, device=x_flat.device, dtype=x_flat.dtype) - alpha
+        h_lp = build_lowpass_filter(
+            cutoff_hz=BAND_MARGIN,
+            fs=SAMPLING_FREQUENCY,
+            num_taps=NUMTAPS,
+            window="kaiser",
+        )
+        h_lp = h_lp.to(x_flat.device)
+        h_lp = h_lp.unsqueeze(0)
+        f0 = freq_flat.view(N, 1)
+        cos_factor = torch.cos(2 * math.pi * f0 * n / SAMPLING_FREQUENCY)
+        h_bp_all = h_lp * cos_factor
+        h_bp_all_expanded = h_bp_all.unsqueeze(1).repeat(1, 2, 1)
+        x_reshaped = x_flat.reshape(N * 2, 1, T)
+        weight = h_bp_all_expanded.reshape(N * 2, 1, M)
+        pad_left = M // 2
+        pad_right = M - 1 - pad_left
+        y = conv1d_batch(x_reshaped, weight, pad_left, pad_right)
+        y = y.reshape(N, 2, T)
+        return y
+
+    def _downconvert_multiple(self, x_flat, freq_flat):
+        device = x_flat.device
+        dtype = x_flat.dtype
+        _, _, T = x_flat.shape
+        t = (
+            torch.arange(T, device=device, dtype=dtype).unsqueeze(0)
+            / SAMPLING_FREQUENCY
+        )
+        freq_flat = freq_flat.unsqueeze(-1)
+        angle = -2.0 * math.pi * freq_flat * t
+        shift_real = torch.cos(angle)
+        shift_imag = torch.sin(angle)
+        x_real = x_flat[:, 0, :]
+        x_imag = x_flat[:, 1, :]
+        y_real = x_real * shift_real - x_imag * shift_imag
+        y_imag = x_real * shift_imag + x_imag * shift_real
+        x_base = torch.stack([y_real, y_imag], dim=1)
+        return x_base
+
+
+###############################################################################
+# WidebandYoloLoss remains unchanged.
+###############################################################################
+class WidebandYoloLoss(nn.Module):
+    def __init__(self):
+        super().__init__()
+
+    def forward(self, pred, target):
+        batch_size = pred.shape[0]
+        pred = pred.view(batch_size, pred.shape[1], B, (1 + 1 + NUM_CLASSES))
+        x_pred = pred[..., 0]
+        conf_pred = pred[..., 1]
+        class_pred = pred[..., 2:]
+        x_tgt = target[..., 0]
+        conf_tgt = target[..., 1]
+        class_tgt = target[..., 2:]
+        obj_mask = (conf_tgt > CONFIDENCE_THRESHOLD).float()
+        noobj_mask = 1.0 - obj_mask      
+        coord_loss = LAMBDA_COORD * torch.sum(obj_mask * (x_pred - x_tgt) ** 2)
+        iou_1d = 1.0 - torch.abs(x_pred - x_tgt)
+        conf_loss_obj = torch.sum(obj_mask * (conf_pred - iou_1d) ** 2)
+        conf_loss_noobj = LAMBDA_NOOBJ * torch.sum(noobj_mask * (conf_pred**2))
+
+        if USE_SIMILARITY_MATRIX:
+            sim_matrix = torch.ones(
+                (NUM_CLASSES, NUM_CLASSES),
+                dtype=class_pred.dtype,
+                device=class_pred.device,
+            )
+            for i, mod1 in enumerate(MODULATION_CLASSES):
+                for j, mod2 in enumerate(MODULATION_CLASSES):
+                    if mod1 == mod2:
+                        sim_matrix[i, j] = 1.0
+                    elif (mod1, mod2) in SIMILARITY_DICT:
+                        sim_matrix[i, j] = SIMILARITY_DICT[(mod1, mod2)]
+                    elif (mod2, mod1) in SIMILARITY_DICT:
+                        sim_matrix[i, j] = SIMILARITY_DICT[(mod2, mod1)]
+                    else:
+                        sim_matrix[i, j] = 1.0  # default value if not defined
+            true_class_idx = torch.argmax(class_tgt, dim=-1)
+            weights = sim_matrix[true_class_idx]
+            class_loss = LAMBDA_CLASS * torch.sum(
+                obj_mask.unsqueeze(-1) * weights * (class_pred - class_tgt) ** 2
+            )
+        else:
+            class_loss = LAMBDA_CLASS * torch.sum(
+                obj_mask.unsqueeze(-1) * (class_pred - class_tgt) ** 2
+            )
+
+        total_loss = coord_loss + conf_loss_obj + conf_loss_noobj + class_loss
+        return total_loss / batch_size